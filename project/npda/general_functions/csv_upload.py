--- conflicted
+++ resolved
@@ -798,74 +798,8 @@
             site_errors,
         )
 
-<<<<<<< HEAD
-    # private method - saves the csv row in the model as a record
-    async def save_row(row, timestamp, cohort_id, async_client):
-        """
-        Save each row as a record
-        First validate the values in the row, then create a Patient instance - if contains invalid items, set is_valid to False, with the error messages
-        Then use the Patient instance to create a Visit instance, again testing values first and storing if is_valid and errors
-        """
-        (
-            patient_is_valid,
-            patient_errors,
-            visit_is_valid,
-            visit_errors,
-            site_is_valid,
-            site_errors,
-        ) = await validate_row(row, async_client)
-
-        # save the site
-        try:
-            # save site
-            site, created = await Site.objects.aupdate_or_create(
-                date_leaving_service=(
-                    row["Date of leaving service"]
-                    if not pd.isnull(row["Date of leaving service"])
-                    else None
-                ),
-                reason_leaving_service=(
-                    row["Reason for leaving service"]
-                    if not pd.isnull(row["Reason for leaving service"])
-                    else None
-                ),
-                paediatric_diabetes_unit_pz_code=pdu_pz_code,
-                organisation_ods_code=organisation_ods_code,
-            )
-        except Exception as error:
-            raise Exception(f"Could not save site: {error}")
-
-        nhs_number = row["NHS Number"].replace(" ", "")
-
-        postcode = row["Postcode of usual address"]
-        
-        index_of_multiple_deprivation_quintile = None
-        if postcode:
-            index_of_multiple_deprivation_quintile = await aimd_for_postcode(postcode, async_client)
-
-        try:
-            patient = await Patient.objects.acreate(
-                nhs_number=nhs_number,
-                site=site,
-                date_of_birth=row["Date of Birth"],
-                postcode=postcode,
-                index_of_multiple_deprivation_quintile=index_of_multiple_deprivation_quintile,
-                sex=row["Stated gender"],
-                ethnicity=row["Ethnic Category"],
-                diabetes_type=row["Diabetes Type"],
-                diagnosis_date=row["Date of Diabetes Diagnosis"],
-                death_date=(
-                    row["Death Date"] if not pd.isnull(row["Death Date"]) else None
-                ),
-                gp_practice_ods_code=row["GP Practice Code"],
-                is_valid=patient_is_valid,
-                errors=(patient_errors if patient_errors is not None else None),
-            )
-        except Exception as error:
-            raise Exception(f"Could not save patient: {error}")
-=======
     # private method - saves the csv rows for a given patient
-    def save_rows(rows, timestamp, new_cohort):
+    def save_rows(rows, timestamp, new_cohort, async_client):
         rows["validation_result"] = rows.apply(validate_row, axis = 1)
 
         first_row = rows.iloc[0]
@@ -879,9 +813,9 @@
 
         rows.apply(lambda row: save_visit(patient, row), axis = 1)
         
-    def save_site(row):
+    async def save_site(row):
          # TODO MRB: do something with site_errors
-        site, created = Site.objects.update_or_create(
+        site, created = await Site.objects.aupdate_or_create(
             date_leaving_service=(
                 row["Date of leaving service"]
                 if not pd.isnull(row["Date of leaving service"])
@@ -898,7 +832,7 @@
 
         return site
     
-    def save_patient(site, row):
+    async def save_patient(site, row):
         (patient_is_valid, patient_errors, *_) = row["validation_result"]
 
         nhs_number = row["NHS Number"].replace(" ", "")
@@ -920,11 +854,11 @@
             "errors": (patient_errors if patient_errors is not None else None)
         }
 
-        return Patient.objects.create(**patient_fields)
-
-    def save_visit(patient, row):
+        patient = await Patient.objects.acreate(**patient_fields)
+        return patient
+
+    async def save_visit(patient, row):
         (_, _, visit_is_valid, visit_errors, *_) = row["validation_result"]
->>>>>>> a3c01701
 
         obj = {
             "patient": patient,
@@ -1134,23 +1068,6 @@
             "hospital_admission_other": (
                 row[
                     "Only complete if OTHER selected: Reason for admission (free text)"
-<<<<<<< HEAD
-                ],
-                "is_valid": visit_is_valid,
-                "errors": (visit_errors if visit_errors is not None else None),
-            }
-            await Visit.objects.acreate(**obj)
-        except Exception as error:
-            # called if database error or similar and database could not save instances.
-            # Otherwise data, even if invalid, is saved
-            return {"status": 422, "errors": f"Could not save visit {obj}: {error}"}
-
-        await add_patient_to_cohort(cohort_id, patient, timestamp)
-
-        return {"status": 200, "errors": None}
-
-        # save the results - validate  as you go within the save_row function
-=======
                 ]
                 if not pd.isnull(
                     row[
@@ -1162,29 +1079,18 @@
             "errors": (visit_errors if visit_errors is not None else None),
         }
         
-        Visit.objects.create(**obj)
->>>>>>> a3c01701
+        await Visit.objects.acreate(**obj)
 
     # by passing this in we can use the same timestamp for all records
     timestamp = timezone.now()
 
-<<<<<<< HEAD
-    try:
-        # TODO MRB: This will fail any pending tasks if one of them throws an exception
-        #           Is this what we want?
-        async with httpx.AsyncClient() as client:
-            async with asyncio.TaskGroup() as tg:
-                    for _, row in dataframe.iterrows():
-                        tg.create_task(save_row(row, timestamp, new_cohort.pk, client))
-    except Exception as error:
-        # There was an error saving one or more records - this is likely not a problem with the data passed in
-        logger.error(f"Error during csv upload {error}")
-        return {"status": 500, "errors": error}
-=======
-    # sort = False preserves the original order of rows
-    for (_, rows) in dataframe.groupby("NHS Number", sort = False):
-        save_rows(rows, timestamp, new_cohort)
->>>>>>> a3c01701
+    # TODO MRB: This will fail any pending tasks if one of them throws an exception
+    #           Is this what we want?
+    async with httpx.AsyncClient() as client:
+        async with asyncio.TaskGroup() as tg:
+            # sort = False preserves the original order of rows
+            for (_, rows) in dataframe.groupby("NHS Number", sort = False):
+                tg.create_task(save_rows(rows, timestamp, new_cohort, client))
 
     return {"status": 200, "errors": None}
 
