--- conflicted
+++ resolved
@@ -1,36 +1,20 @@
-<<<<<<< HEAD
 import pytest
 import pandas as pd
 import nhs_number
-
 from dateutil.relativedelta import relativedelta
-=======
-from functools import partial
->>>>>>> 6c6c55af
 from unittest.mock import Mock, patch
-
-<<<<<<< HEAD
-=======
-import nhs_number
-import pandas as pd
-import pytest
-from dateutil.relativedelta import relativedelta
-from django.apps import apps
->>>>>>> 6c6c55af
+from requests import RequestException
+
 from django.core.exceptions import ValidationError
 from requests import RequestException
 
 from project.npda.general_functions.csv_upload import csv_upload, read_csv
 from project.npda.models import NPDAUser, Patient, Visit
 from project.npda.tests.factories.patient_factory import (
-<<<<<<< HEAD
     TODAY,
     VALID_FIELDS,
     INDEX_OF_MULTIPLE_DEPRIVATION_QUINTILE,
 )
-=======
-    INDEX_OF_MULTIPLE_DEPRIVATION_QUINTILE, TODAY, VALID_FIELDS)
->>>>>>> 6c6c55af
 
 
 # We don't want to call remote services in unit tests
@@ -106,7 +90,6 @@
     csv_upload(test_user, single_row_valid_df, None, ALDER_HEY_PZ_CODE)
     patient = Patient.objects.first()
 
-<<<<<<< HEAD
     assert patient.nhs_number == nhs_number.normalise_number(
         single_row_valid_df["NHS Number"][0]
     )
@@ -117,13 +100,6 @@
         == single_row_valid_df["Date of Diabetes Diagnosis"][0].date()
     )
     assert patient.death_date is None
-=======
-    assert(patient.nhs_number == nhs_number.standardise_format(single_row_valid_df["NHS Number"][0]))
-    assert(patient.date_of_birth == single_row_valid_df["Date of Birth"][0].date())
-    assert(patient.diabetes_type == single_row_valid_df["Diabetes Type"][0])
-    assert(patient.diagnosis_date == single_row_valid_df["Date of Diabetes Diagnosis"][0].date())
-    assert(patient.death_date is None)
->>>>>>> 6c6c55af
 
 
 @pytest.mark.django_db
@@ -154,7 +130,6 @@
     assert Visit.objects.filter(patient=first_patient).count() == 2
     assert Visit.objects.filter(patient=second_patient).count() == 1
 
-<<<<<<< HEAD
     assert first_patient.nhs_number == nhs_number.normalise_number(df["NHS Number"][0])
     assert first_patient.date_of_birth == df["Date of Birth"][0].date()
     assert first_patient.diabetes_type == df["Diabetes Type"][0]
@@ -164,17 +139,6 @@
     assert second_patient.date_of_birth == df["Date of Birth"][2].date()
     assert second_patient.diabetes_type == df["Diabetes Type"][2]
     assert second_patient.diagnosis_date == df["Date of Diabetes Diagnosis"][2].date()
-=======
-    assert(first_patient.nhs_number == nhs_number.standardise_format(df["NHS Number"][0]))
-    assert(first_patient.date_of_birth == df["Date of Birth"][0].date())
-    assert(first_patient.diabetes_type == df["Diabetes Type"][0])
-    assert(first_patient.diagnosis_date == df["Date of Diabetes Diagnosis"][0].date())
-
-    assert(second_patient.nhs_number == nhs_number.standardise_format(df["NHS Number"][2]))
-    assert(second_patient.date_of_birth == df["Date of Birth"][2].date())
-    assert(second_patient.diabetes_type == df["Diabetes Type"][2])
-    assert(second_patient.diagnosis_date == df["Date of Diabetes Diagnosis"][2].date())
->>>>>>> 6c6c55af
 
 
 @pytest.mark.parametrize(
@@ -415,15 +379,7 @@
 
     patient = Patient.objects.first()
 
-<<<<<<< HEAD
     assert "gp_practice_ods_code" in patient.errors
-=======
-    assert("gp_practice_ods_code" in patient.errors)
-
-    error_message = patient.errors["gp_practice_ods_code"][0]['message']
-    # TODO MRB: why does this have entity encoding issues?
-    assert(error_message == "&#x27;GP Practice ODS code&#x27; and &#x27;GP Practice postcode&#x27; cannot both be empty")
->>>>>>> 6c6c55af
 
     error_message = patient.errors["gp_practice_ods_code"][0]["message"]
     # TODO MRB: why does this have entity encoding issues?
