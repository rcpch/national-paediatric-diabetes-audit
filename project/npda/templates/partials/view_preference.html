--- conflicted
+++ resolved
@@ -12,11 +12,7 @@
             type="radio" 
             name="view_preference" 
             value="1" 
-<<<<<<< HEAD
-            aria-label="Paediatric Diabetes Unit - {{chosen_pdu}}" 
-=======
             aria-label="Paediatric Diabetes Unit View - {{chosen_pdu}}" 
->>>>>>> 16302f59
             {% if view_preference == 1 %} checked {% endif %} 
             hx-include="[name='view_preference'], [name='pz_code_select_name']"/>
         {% if view_preference == 1 %}
@@ -43,11 +39,7 @@
                 type="radio" 
                 name="view_preference" 
                 value="2" 
-<<<<<<< HEAD
-                aria-label="All" 
-=======
                 aria-label="National View" 
->>>>>>> 16302f59
                 {% if view_preference == 2 %} checked {% endif %} 
                 hx-include="[name='view_preference'], [name='pz_code_select_name']"/>
         {% endif %}
