from django.urls import path, include
from django.contrib.auth.views import PasswordResetConfirmView
from django.contrib.auth import urls as auth_urls
from project.npda.kpi_class.kpis import KPIAggregationForPDU
from project.npda.views import (
    VisitCreateView,
    VisitDeleteView,
    VisitUpdateView,
    PatientListView,
    PatientVisitsListView,
    SubmissionsListView,
)
from project.npda.forms.npda_user_form import NPDAUpdatePasswordForm
from project.npda.general_functions.csv_download import download_csv

from .views import *

urlpatterns = [
    path("", view=home, name="home"),
    path("home", view=home, name="home"),
    path("view_preference", view=view_preference, name="view_preference"),
    # Submission views
    path(
        "submissions",
        view=SubmissionsListView.as_view(),
        name="submissions",
    ),
    # Patient views
    path(
        "patients",
        view=PatientListView.as_view(),
        name="patients",
    ),
    path("patient/add/", PatientCreateView.as_view(), name="patient-add"),
    path(
        "patient/<int:pk>/update",
        PatientUpdateView.as_view(),
        name="patient-update",
    ),
    path(
        "patient/<int:pk>/delete",
        PatientDeleteView.as_view(),
        name="patient-delete",
    ),
    # Visit views
    path(
        "patient/<int:patient_id>/visits",
        view=PatientVisitsListView.as_view(),
        name="patient_visits",
    ),
    path(
        "patient/<int:patient_id>/visits/create",
        view=VisitCreateView.as_view(),
        name="visit-create",
    ),
    path(
        "patient/<int:patient_id>/visits/<int:pk>/update",
        view=VisitUpdateView.as_view(),
        name="visit-update",
    ),
    path(
        "patient/<int:patient_id>/visits/<int:pk>/delete",
        view=VisitDeleteView.as_view(),
        name="visit-delete",
    ),
    # NPDAUser views
    path("npda_users", view=NPDAUserListView.as_view(), name="npda_users"),
    path("npda_users/add", view=NPDAUserCreateView.as_view(), name="npdauser-create"),
    path(
        "npda_users/<int:npdauser_id>/logs",
        view=NPDAUserLogsListView.as_view(),
        name="npdauser-logs",
    ),
    path(
        "npda_users/<int:pk>/update",
        view=NPDAUserUpdateView.as_view(),
        name="npdauser-update",
    ),
    path(
        "npda_users/<int:pk>/delete",
        view=NPDAUserDeleteView.as_view(),
        name="npdauser-delete",
    ),
    # Authentication -> NOTE: 2FA is implemented in project-level URLS with tf_urls
    path("captcha/", include("captcha.urls")),
    path("account/", include(auth_urls)),
    path(
        "account/password-reset/",
        view=ResetPasswordView.as_view(),
        name="password_reset",
    ),
    path(
        "account/password-reset-confirm/<uidb64>/<token>",
        view=PasswordResetConfirmView.as_view(
            form_class=NPDAUpdatePasswordForm,
            template_name="registration/password_reset_confirm.html",
        ),
        name="password_reset_confirm",
    ),
    # KPI views
    path(
        "dashboard",
        view=dashboard,
        name="dashboard",
    ),
    path(
        "kpis/aggregation/pdu/<str:pz_code>",
        view=KPIAggregationForPDU.as_view(),
        name="aggregation-pdu",
    ),
<<<<<<< HEAD
    path("csrf_fail/", csrf_fail, name="csrf_fail"),
=======
>>>>>>> 1d1df5fd
]<|MERGE_RESOLUTION|>--- conflicted
+++ resolved
@@ -108,8 +108,5 @@
         view=KPIAggregationForPDU.as_view(),
         name="aggregation-pdu",
     ),
-<<<<<<< HEAD
     path("csrf_fail/", csrf_fail, name="csrf_fail"),
-=======
->>>>>>> 1d1df5fd
 ]