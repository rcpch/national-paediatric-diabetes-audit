--- conflicted
+++ resolved
@@ -10,7 +10,7 @@
 
 @login_and_otp_required()
 def home(request):
-<<<<<<< HEAD
+
     if request.user.is_verified():
         file_uploaded = False
         if request.method == "POST":
@@ -26,17 +26,7 @@
         context = {"file_uploaded": file_uploaded, "form": form}
         template = "home.html"
         return render(request=request, template_name=template, context=context)
-=======
 
-    file_uploaded = False
-    if request.method == "POST":
-        form = UploadFileForm(request.POST, request.FILES)
-        file = request.FILES["csv_upload"]
-        file_uploaded = csv_upload(csv_file=file)
-        if file_uploaded["status"]==500:
-            messages.error(request=request,message=f"{file_uploaded["errors"]}")
-            return redirect('home')
->>>>>>> 1ec4af8d
     else:
         form = UploadFileForm()
     context = {"file_uploaded": file_uploaded, "form": form}
