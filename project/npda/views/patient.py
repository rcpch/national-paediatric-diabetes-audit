--- conflicted
+++ resolved
@@ -18,15 +18,13 @@
 # Third party imports
 from django_htmx.http import trigger_client_event
 
-<<<<<<< HEAD
-from project.npda.general_functions import organisations_adapter, imd_for_postcode
-=======
 from project.npda.general_functions import (
     organisations_adapter,
     get_new_session_fields,
-    get_or_update_view_preference
+    get_or_update_view_preference,
+    imd_for_postcode
 )
->>>>>>> a3c01701
+
 from project.npda.models import NPDAUser, AuditCohort
 
 # RCPCH imports
