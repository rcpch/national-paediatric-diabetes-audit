--- conflicted
+++ resolved
@@ -29,14 +29,9 @@
 logger = logging.getLogger(__name__)
 
 
-<<<<<<< HEAD
 class PatientListView(LoginAndOTPRequiredMixin, CheckPDUListMixin, PermissionRequiredMixin, ListView):
     permission_required = 'npda.view_patient'
     permission_denied_message = 'You do not have the appropriate permissions to access this page/feature. Contact your Coordinator for assistance.'
-=======
-class PatientListView(LoginAndOTPRequiredMixin, PermissionRequiredMixin, ListView):
-    permission_required = 'npda.view_patient'
->>>>>>> 833a0a9a
     model = Patient
     template_name = "patients.html"
 
@@ -214,12 +209,8 @@
     """
     Handle creation of new patient in audit
     """
-<<<<<<< HEAD
     permission_required = 'npda.add_patient'
     permission_denied_message = 'You do not have the appropriate permissions to access this page/feature. Contact your Coordinator for assistance.'
-=======
-    permision_required = 'npda.add_patient'
->>>>>>> 833a0a9a
     model = Patient
     form_class = PatientForm
     success_message = "New child record created was created successfully"
@@ -258,20 +249,13 @@
         return super().form_valid(form)
 
 
-<<<<<<< HEAD
 class PatientUpdateView(LoginAndOTPRequiredMixin, CheckPDUInstanceMixin, PermissionRequiredMixin, SuccessMessageMixin, UpdateView):
-=======
-class PatientUpdateView(LoginAndOTPRequiredMixin, PermissionRequiredMixin, SuccessMessageMixin, UpdateView):
->>>>>>> 833a0a9a
     """
     Handle update of patient in audit
     """
 
     permission_required = 'npda.change_patient'
-<<<<<<< HEAD
-    permission_denied_message = 'You do not have the appropriate permissions to access this page/feature. Contact your Coordinator for assistance.'
-=======
->>>>>>> 833a0a9a
+    permission_denied_message = 'You do not have the appropriate permissions to access this page/feature. Contact your Coordinator for assistance.'
     model = Patient
     form_class = PatientForm
     success_message = "New child record updated successfully"
@@ -295,19 +279,12 @@
         return super().form_valid(form)
 
 
-<<<<<<< HEAD
 class PatientDeleteView(LoginAndOTPRequiredMixin, CheckPDUInstanceMixin, PermissionRequiredMixin, SuccessMessageMixin, DeleteView):
-=======
-class PatientDeleteView(LoginAndOTPRequiredMixin, PermissionRequiredMixin, SuccessMessageMixin, DeleteView):
->>>>>>> 833a0a9a
     """
     Handle deletion of child from audit
     """
     permission_required = 'npda.delete_patient'
-<<<<<<< HEAD
-    permission_denied_message = 'You do not have the appropriate permissions to access this page/feature. Contact your Coordinator for assistance.'
-=======
->>>>>>> 833a0a9a
+    permission_denied_message = 'You do not have the appropriate permissions to access this page/feature. Contact your Coordinator for assistance.'
     model = Patient
     success_message = "Child removed from database"
     success_url = reverse_lazy("patients")