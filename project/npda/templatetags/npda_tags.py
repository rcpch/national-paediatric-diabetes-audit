--- conflicted
+++ resolved
@@ -198,16 +198,8 @@
 # Used to keep text highlighted in navbar for the tab that has been selected
 @register.simple_tag
 def active_navbar_tab(request, url_name):
-<<<<<<< HEAD
     if(request.resolver_match is not None):
         return 'text-rcpch_light_blue' if request.resolver_match.url_name == url_name else 'text-gray-700'
     else:
         # Some routes, such as Error 404, do not have resolver_match property.
-        return 'text-gray-700'
-=======
-    return (
-        "text-rcpch_light_blue"
-        if request.resolver_match.url_name == url_name
-        else "text-gray-700"
-    )
->>>>>>> 1d1df5fd
+        return 'text-gray-700'