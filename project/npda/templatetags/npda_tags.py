import re
import itertools
from django import template, forms
from django.conf import settings
from ..general_functions import get_visit_category_for_field
from ...constants import VisitCategories, VISIT_FIELD_FLAT_LIST, VISIT_FIELDS
from datetime import date

register = template.Library()


@register.filter
def is_in(url_name, args):
    """
    receives the request.resolver_match.url_name
    and compares with the template name (can be a list in a string separated by commas),
    returning true if a match is present
    """
    if args is None:
        return None
    arg_list = [arg.strip() for arg in args.split(",")]
    if url_name in arg_list:
        return True
    else:
        return False


class_re = re.compile(r'(?<=class=["\'])(.*)(?=["\'])')


@register.filter
def match_category(value):
    """
    matches a category to a field in the visit form
    """
    field_name = value.name
    visit_category = get_visit_category_for_field(field_name=field_name)
    if visit_category:
        return visit_category.value
    else:
        return None


@register.filter
def colour_for_category(category):
    # returns a colour for a given category
    colours = [
        {"category": VisitCategories.HBA1, "colour": "rcpch_dark_grey"},
        {"category": VisitCategories.MEASUREMENT, "colour": "rcpch_yellow"},
        {
            "category": VisitCategories.TREATMENT,
            "colour": "rcpch_strong_green_light_tint1",
        },
        {"category": VisitCategories.CGM, "colour": "rcpch_aqua_green_light_tint1"},
        {"category": VisitCategories.BP, "colour": "rcpch_orange_light_tint1"},
        {"category": VisitCategories.FOOT, "colour": "rcpch_gold"},
        {"category": VisitCategories.DECS, "colour": "rcpch_vivid_green"},
        {"category": VisitCategories.ACR, "colour": "rcpch_red_light_tint2"},
        {"category": VisitCategories.CHOLESTEROL, "colour": "rcpch_orange_dark_tint"},
        {
            "category": VisitCategories.THYROID,
            "colour": "rcpch_red_dark_tint",
        },
        {"category": VisitCategories.COELIAC, "colour": "rcpch_purple_light_tint2"},
        {"category": VisitCategories.PSYCHOLOGY, "colour": "rcpch_yellow_dark_tint"},
        {"category": VisitCategories.SMOKING, "colour": "rcpch_strong_green_dark_tint"},
        {"category": VisitCategories.DIETETIAN, "colour": "rcpch_aqua_green_dark_tint"},
        {"category": VisitCategories.SICK_DAY, "colour": "rcpch_purple_dark_tint"},
        {"category": VisitCategories.FLU, "colour": "rcpch_orange"},
        {"category": VisitCategories.HOSPITAL_ADMISSION, "colour": "rcpch_red"},
    ]
    for colour in colours:
        if colour["category"].value == category:
            return colour["colour"]
    return None


@register.simple_tag
def category_for_first_item(form, field, index):
    """
    Return categories only for those first fields in the category
    """
    if index < 3:
        if index == 2:
            current_visit_category = get_visit_category_for_field(field_name=field.name)
            return current_visit_category.value
        return ""

    current_visit_category = get_visit_category_for_field(field_name=field.name)
    if field.name == "visit_date":
        return ""

    previous_field = list(form)[index - 2]
    previous_visit_category = get_visit_category_for_field(
        field_name=previous_field.name
    )

    if current_visit_category == previous_visit_category:
        return ""
    else:
        return current_visit_category.value


@register.simple_tag
def site_contact_email():
    return settings.SITE_CONTACT_EMAIL


@register.filter
def is_select(widget):
    return isinstance(widget, (forms.Select, forms.SelectMultiple))


@register.filter
def is_dateinput(widget):
    return isinstance(widget, (forms.DateInput))


@register.filter
def is_textinput(widget):
    return isinstance(widget, (forms.CharField, forms.TextInput, forms.EmailField))


@register.filter
def is_checkbox(widget):
    return isinstance(widget, (forms.CheckboxInput))


@register.filter
def is_emailfield(widget):
    return isinstance(widget, (forms.EmailField, forms.EmailInput))


@register.filter
def error_for_field(errors_by_field, field):
    """
    Returns all errors for a given field
    """
    if errors_by_field is None:
        return ""

    concatenated_fields = ""

    if field in VISIT_FIELD_FLAT_LIST:
        return "There are errors associated with one or more of this child's visits."

    errors = errors_by_field[field] if field in errors_by_field else []

    error_messages = [error["message"] for error in errors]

    return "\n".join(error_messages)


@register.filter
def errors_for_category(selected_category, errors_by_field):
    """
    Returns all error messages for a given category
    """

    # VISIT_FIELDS: (VisitCategory -> [string])
    # Get the first or default to the empty list
    fields_in_category = next(
        (
            fields
            for (category, fields) in VISIT_FIELDS
            if category.value == selected_category
        ),
        [],
    )

    # errors_by_field: { [string] -> [{ message: string }]}
    errors = [
        errors
        for (field, errors) in errors_by_field.items()
        if field in fields_in_category
    ]

    # flatten
    errors = itertools.chain(*errors)

    error_messages = [error["message"] for error in errors]
    return "\n".join(error_messages)


@register.simple_tag
def today_date():
    return date.today().strftime("%Y-%m-%d")


@register.simple_tag
def patient_valid(patient):
    if not patient.is_valid or patient.visit_set.filter(is_valid=False).exists():
        return False
    else:
        return True


# Used to keep text highlighted in navbar for the tab that has been selected
@register.simple_tag
def active_navbar_tab(request, url_name):
<<<<<<< HEAD
    if(request.resolver_match is not None):
        return 'text-rcpch_light_blue' if request.resolver_match.url_name == url_name else 'text-gray-700'
    else:
        # Some routes, such as Error 404, do not have resolver_match property.
        return 'text-gray-700'
=======
    return (
        "text-rcpch_light_blue"
        if request.resolver_match.url_name == url_name
        else "text-gray-700"
    )


@register.filter
def join_by_comma(queryset):
    if len(queryset) == 0:
        return "No patients"
    return ", ".join(map(str, queryset.values_list("nhs_number", flat=True)))


@register.filter
def extract_digits(value, underscore_index=0):
    """
    Extracts all digits between the second or subsequent pair of _ characters in the string.
    """
    matches = re.findall(r"_(\d+)", value)
    if len(matches) > 0:
        return int(matches[underscore_index])
    return 0
>>>>>>> 6c6c55af
<|MERGE_RESOLUTION|>--- conflicted
+++ resolved
@@ -198,34 +198,12 @@
 # Used to keep text highlighted in navbar for the tab that has been selected
 @register.simple_tag
 def active_navbar_tab(request, url_name):
-<<<<<<< HEAD
-    if(request.resolver_match is not None):
-        return 'text-rcpch_light_blue' if request.resolver_match.url_name == url_name else 'text-gray-700'
+    if request.resolver_match is not None:
+        return (
+            "text-rcpch_light_blue"
+            if request.resolver_match.url_name == url_name
+            else "text-gray-700"
+        )
     else:
         # Some routes, such as Error 404, do not have resolver_match property.
-        return 'text-gray-700'
-=======
-    return (
-        "text-rcpch_light_blue"
-        if request.resolver_match.url_name == url_name
-        else "text-gray-700"
-    )
-
-
-@register.filter
-def join_by_comma(queryset):
-    if len(queryset) == 0:
-        return "No patients"
-    return ", ".join(map(str, queryset.values_list("nhs_number", flat=True)))
-
-
-@register.filter
-def extract_digits(value, underscore_index=0):
-    """
-    Extracts all digits between the second or subsequent pair of _ characters in the string.
-    """
-    matches = re.findall(r"_(\d+)", value)
-    if len(matches) > 0:
-        return int(matches[underscore_index])
-    return 0
->>>>>>> 6c6c55af
+        return "text-gray-700"